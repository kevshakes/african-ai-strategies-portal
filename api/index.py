--- conflicted
+++ resolved
@@ -9,26 +9,19 @@
 import os
 from datetime import datetime
 from pathlib import Path
-
-<<<<<<< HEAD
-# Initialize Flask app with proper paths for Vercel
-app = Flask(__name__, 
-            template_folder='../templates',
-            static_folder='../static')
-CORS(app)
-=======
 import pathlib
 
-# Get absolute paths
+# Get absolute paths for better compatibility
 BASE_DIR = pathlib.Path(__file__).parent.parent
 TEMPLATE_DIR = str(BASE_DIR / 'templates')
 STATIC_DIR = str(BASE_DIR / 'static')
 
+# Initialize Flask app with proper paths for Vercel
 app = Flask(__name__,
            template_folder=TEMPLATE_DIR,
            static_folder=STATIC_DIR,
            static_url_path='/static')
->>>>>>> 7ae09f67
+CORS(app)
 
 # Configuration
 app.config['SECRET_KEY'] = os.environ.get('SECRET_KEY', 'dev-secret-key-change-in-production')
@@ -69,171 +62,223 @@
     "strategic_pillars": [
         {
             "name": "AI Infrastructure and Ecosystem",
-            "description": "Develop robust digital infrastructure and supportive ecosystem for AI",
-            "key_actions": [
-                "Expand broadband connectivity nationwide",
-                "Establish AI research centers",
-                "Create AI innovation hubs",
-                "Develop data governance frameworks"
+            "description": "Building robust digital infrastructure and creating an enabling environment for AI development",
+            "key_initiatives": [
+                "National AI Research Institute",
+                "AI Innovation Hubs",
+                "Digital Infrastructure Development",
+                "Public-Private Partnerships"
             ]
         },
         {
             "name": "Human Capital Development",
-            "description": "Build AI skills and capabilities across all sectors",
-            "key_actions": [
-                "Integrate AI in education curriculum",
-                "Establish AI training programs",
-                "Support AI research and development",
-                "Create AI certification programs"
+            "description": "Developing AI skills and capabilities across all sectors of society",
+            "key_initiatives": [
+                "AI Education Curriculum",
+                "Professional Training Programs",
+                "Research Scholarships",
+                "Industry-Academia Collaboration"
+            ]
+        },
+        {
+            "name": "AI for Development",
+            "description": "Leveraging AI to address development challenges and improve service delivery",
+            "key_initiatives": [
+                "AI in Healthcare",
+                "Smart Agriculture Solutions",
+                "Digital Government Services",
+                "Financial Inclusion"
+            ]
+        },
+        {
+            "name": "Ethics and Governance",
+            "description": "Ensuring responsible AI development and deployment",
+            "key_initiatives": [
+                "AI Ethics Framework",
+                "Regulatory Sandbox",
+                "Data Protection Measures",
+                "Algorithmic Accountability"
             ]
         }
     ],
-    "priority_sectors": [
-        {
-            "name": "Agriculture",
-            "ai_applications": ["Precision farming", "Crop monitoring", "Market intelligence"],
-            "expected_impact": "Increase agricultural productivity by 30%"
-        },
-        {
-            "name": "Healthcare",
-            "ai_applications": ["Medical diagnosis", "Drug discovery", "Telemedicine"],
-            "expected_impact": "Improve healthcare access and quality"
-        }
+    "key_sectors": [
+        "Healthcare", "Agriculture", "Education", "Financial Services", 
+        "Manufacturing", "Transportation", "Energy", "Government"
     ],
-    "key_initiatives": [
-        {
-            "name": "Kenya AI Innovation Hub",
-            "description": "Establish world-class AI research and innovation center",
-            "budget": "USD 50 million",
-            "timeline": {"start": "2022", "end": "2025"},
-            "expected_outcomes": ["100 AI startups incubated", "500 AI researchers trained"]
-        }
-    ],
-    "funding_strategy": {
-        "total_budget": "USD 200 million over 5 years"
+    "timeline": {
+        "2022": "Strategy Launch and Foundation Setting",
+        "2023": "Infrastructure Development and Pilot Programs",
+        "2024": "Scaling and Implementation",
+        "2025": "Expansion and Integration",
+        "2026": "Optimization and Enhancement",
+        "2027": "Evaluation and Next Phase Planning"
     }
 }
 
 @app.route('/')
 def index():
     """Main dashboard page"""
-    countries = COUNTRIES_DATA
-    stats = {
-        'total_countries': len(countries),
-        'total_strategies': len([c for c in countries if c['status'] == 'published']),
-        'last_updated': datetime.now().strftime('%Y-%m-%d')
-    }
-    return render_template('index.html', countries=countries, stats=stats)
+    return render_template('index.html', 
+                         countries=COUNTRIES_DATA, 
+                         themes=THEMES_DATA)
+
+@app.route('/api/countries')
+def api_countries():
+    """API endpoint for countries data"""
+    return jsonify(COUNTRIES_DATA)
+
+@app.route('/api/themes')
+def api_themes():
+    """API endpoint for themes data"""
+    return jsonify(THEMES_DATA)
+
+@app.route('/api/country/<country_code>')
+def api_country_detail(country_code):
+    """API endpoint for specific country data"""
+    if country_code.upper() == 'KE':
+        return jsonify(KENYA_STRATEGY)
+    else:
+        # Return basic info for other countries
+        country = next((c for c in COUNTRIES_DATA if c['code'] == country_code.upper()), None)
+        if country:
+            return jsonify({
+                "country_code": country['code'],
+                "country_name": country['name'],
+                "status": country['status'],
+                "message": "Detailed strategy data coming soon!"
+            })
+        else:
+            return jsonify({"error": "Country not found"}), 404
 
 @app.route('/country/<country_code>')
 def country_detail(country_code):
-    """Individual country strategy page"""
-    if country_code == 'KE':
-        return render_template('country.html', country=KENYA_STRATEGY)
+    """Country detail page"""
+    if country_code.upper() == 'KE':
+        return render_template('country.html', strategy=KENYA_STRATEGY)
     else:
-        return render_template('404.html'), 404
-
-@app.route('/api/countries')
-def api_countries():
-    """API endpoint for countries list"""
-    return jsonify(COUNTRIES_DATA)
-
-@app.route('/api/country/<country_code>/strategy')
-def api_country_strategy(country_code):
-    """API endpoint for country strategy data"""
-    if country_code == 'KE':
-        return jsonify(KENYA_STRATEGY)
-    return jsonify({'error': 'Country not found'}), 404
-
-@app.route('/api/cross-cutting')
-def api_cross_cutting():
-    """API endpoint for cross-cutting analysis"""
-    analysis = {
-        "analysis_date": datetime.now().isoformat(),
-        "countries_analyzed": [c["code"] for c in COUNTRIES_DATA],
-        "total_themes": len(THEMES_DATA),
-        "theme_analysis": {theme["name"]: {
-            "countries": theme["countries"],
-            "frequency": theme["frequency"],
-            "percentage": theme["percentage"],
-            "related_themes": [],
-            "key_initiatives": [],
-            "common_approaches": []
-        } for theme in THEMES_DATA},
-        "insights": [
-            "Skills Development is the most universal theme across all African AI strategies",
-            "Innovation and Infrastructure are prioritized by 75%+ of countries",
-            "Agriculture remains a key focus area for most African nations"
-        ],
-        "collaboration_opportunities": [
-            {
-                "theme": "Skills Development",
-                "countries": ["KE", "NG", "ZA", "EG", "MA", "GH", "RW", "TN"],
-                "collaboration_type": "Joint training programs and certification",
-                "potential_impact": "High"
-            }
-        ]
-    }
-    return jsonify(analysis)
-
-@app.route('/api/mind-map/<country_code>')
-def api_mind_map(country_code):
-    """API endpoint for mind map data"""
-    if country_code == 'KE':
-        mind_map_data = {
-            "name": "Kenya AI Strategy",
-            "type": "root",
-            "children": [
-                {
-                    "name": "Strategic Pillars",
-                    "type": "category",
-                    "children": [
-                        {"name": "AI Infrastructure", "type": "pillar", "size": 3},
-                        {"name": "Human Capital", "type": "pillar", "size": 3},
-                        {"name": "Innovation", "type": "pillar", "size": 3},
-                        {"name": "Ethics & Governance", "type": "pillar", "size": 3}
-                    ]
-                },
-                {
-                    "name": "Priority Sectors",
-                    "type": "category",
-                    "children": [
-                        {"name": "Agriculture", "type": "sector", "size": 2},
-                        {"name": "Healthcare", "type": "sector", "size": 2},
-                        {"name": "Education", "type": "sector", "size": 2},
-                        {"name": "Financial Services", "type": "sector", "size": 2}
-                    ]
-                }
-            ]
-        }
-        return jsonify(mind_map_data)
-    return jsonify({'error': 'Country not found'}), 404
-
-@app.route('/api/themes')
-def api_themes():
-    """API endpoint for all themes"""
-    return jsonify(THEMES_DATA)
+        country = next((c for c in COUNTRIES_DATA if c['code'] == country_code.upper()), None)
+        if country:
+            return render_template('country.html', 
+                                 strategy={
+                                     "country_code": country['code'],
+                                     "country_name": country['name'],
+                                     "status": country['status'],
+                                     "message": "Detailed strategy analysis coming soon!"
+                                 })
+        else:
+            return render_template('404.html'), 404
 
 @app.route('/compare')
 def compare():
     """Strategy comparison page"""
     return render_template('compare.html', countries=COUNTRIES_DATA)
 
-@app.route('/analysis')
-def analysis():
-    """Cross-cutting analysis page"""
-    return render_template('analysis.html', themes=THEMES_DATA)
+@app.route('/api/compare')
+def api_compare():
+    """API endpoint for comparison data"""
+    return jsonify({
+        "countries": COUNTRIES_DATA,
+        "themes": THEMES_DATA,
+        "comparison_matrix": {
+            "themes": [theme["name"] for theme in THEMES_DATA],
+            "countries": [country["code"] for country in COUNTRIES_DATA if country["status"] == "published"]
+        }
+    })
 
 @app.route('/search')
 def search():
     """Search page"""
     return render_template('search.html')
 
+@app.route('/api/search')
+def api_search():
+    """API endpoint for search functionality"""
+    query = request.args.get('q', '').lower()
+    results = []
+    
+    # Search in countries
+    for country in COUNTRIES_DATA:
+        if query in country['name'].lower():
+            results.append({
+                "type": "country",
+                "title": country['name'],
+                "url": f"/country/{country['code']}",
+                "description": f"AI Strategy - {country['status'].replace('_', ' ').title()}"
+            })
+    
+    # Search in themes
+    for theme in THEMES_DATA:
+        if query in theme['name'].lower():
+            results.append({
+                "type": "theme",
+                "title": theme['name'],
+                "url": f"/themes#{theme['name'].lower().replace(' ', '-')}",
+                "description": f"Found in {theme['frequency']} countries ({theme['percentage']:.1f}%)"
+            })
+    
+    return jsonify({"query": query, "results": results})
+
+@app.route('/analysis')
+def analysis():
+    """Analysis and insights page"""
+    return render_template('analysis.html', themes=THEMES_DATA)
+
+@app.route('/api/analysis')
+def api_analysis():
+    """API endpoint for analysis data"""
+    return jsonify({
+        "themes_analysis": THEMES_DATA,
+        "country_status": {
+            "published": len([c for c in COUNTRIES_DATA if c['status'] == 'published']),
+            "draft": len([c for c in COUNTRIES_DATA if c['status'] == 'draft']),
+            "under_development": len([c for c in COUNTRIES_DATA if c['status'] == 'under_development'])
+        },
+        "regional_insights": {
+            "total_countries": len(COUNTRIES_DATA),
+            "coverage_percentage": 75.0,
+            "top_themes": THEMES_DATA[:5]
+        }
+    })
+
 @app.route('/network')
 def network():
     """Network visualization page"""
     return render_template('network.html')
 
+@app.route('/api/network')
+def api_network():
+    """API endpoint for network visualization data"""
+    nodes = []
+    links = []
+    
+    # Add country nodes
+    for country in COUNTRIES_DATA:
+        nodes.append({
+            "id": country['code'],
+            "name": country['name'],
+            "type": "country",
+            "status": country['status']
+        })
+    
+    # Add theme nodes
+    for theme in THEMES_DATA:
+        nodes.append({
+            "id": theme['name'],
+            "name": theme['name'],
+            "type": "theme",
+            "frequency": theme['frequency']
+        })
+        
+        # Add links between themes and countries
+        for country_code in theme['countries']:
+            links.append({
+                "source": country_code,
+                "target": theme['name'],
+                "type": "implements"
+            })
+    
+    return jsonify({"nodes": nodes, "links": links})
+
 @app.route('/timeline')
 def timeline():
     """Timeline visualization page"""
@@ -248,15 +293,13 @@
     return render_template('500.html'), 500
 
 # For Vercel serverless deployment
-<<<<<<< HEAD
+from werkzeug.middleware.proxy_fix import ProxyFix
+
+# Apply ProxyFix middleware for better Vercel compatibility
+app.wsgi_app = ProxyFix(app.wsgi_app, x_proto=1, x_host=1)
+
 if __name__ == '__main__':
     app.run(debug=True)
-=======
-from werkzeug.middleware.proxy_fix import ProxyFix
-
-# Apply ProxyFix middleware
-app.wsgi_app = ProxyFix(app.wsgi_app, x_proto=1, x_host=1)
->>>>>>> 7ae09f67
 
 # Export the Flask app for Vercel
 # This is the key for Vercel to recognize the app
